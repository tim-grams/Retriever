--- conflicted
+++ resolved
@@ -4,14 +4,6 @@
 from src.data.preprocessing import preprocess
 from src.features.generator import create_tfidf_embeddings, create_all, create_BM2_feature, create_tfidf_feature, create_jaccard_feature, create_POS_features, create_interpretation_features, create_sentence_features
 import logging
-<<<<<<< HEAD
-from src.embeddings.tfidf import TFIDF
-from src.embeddings.glove import Glove
-from src.features.features import cosine_similarity_score, euclidean_distance_score, manhattan_distance_score, jaccard, \
-    words, relative_difference, characters, difference, subjectivity, polarisation, POS
-from src.utils.utils import load
-=======
->>>>>>> 15e59d32
 import os
 from src.utils.utils import check_path_exists
 import time
@@ -81,7 +73,6 @@
 
         return self.save()
 
-<<<<<<< HEAD
     def create_glove_embeddings(self):
         assert self.preprocessed, "Preprocess the data first"
 
@@ -127,11 +118,9 @@
                                                                                                          self.collection[
                                                                                                              'pID'] == qrel.pID].index]),
                                                                         axis=1)
-=======
     def create_tfidf_feature(self, path_collection: str = 'data/embeddings/tfidf_collection_embeddings.pkl',
                              path_query: str = 'data/embeddings/tfidf_query_embeddings.pkl'):
         self.features = create_tfidf_feature(self.features, self.collection, self.queries, path_collection, path_query)
->>>>>>> 15e59d32
 
         return self.save()
 
