from isort import check_file
from src.data.dataset import download_dataset, import_val_test_queries, import_queries, import_collection, import_qrels, import_training_set
import pandas as pd
from tqdm import tqdm
from src.data.preprocessing import preprocess
from src.features.generator import create_bert_embeddings, create_bert_feature, create_glove_feature, \
    create_glove_embeddings, create_w2v_embeddings, create_w2v_feature, create_tfidf_embeddings, create_all, \
    create_BM2_feature, create_tfidf_feature, create_jaccard_feature, create_POS_features, \
    create_interpretation_features, create_sentence_features
import logging
import os
from src.utils.utils import check_file_exits, check_path_exists
import time
from src.models.training import Evaluation
from sklearn.naive_bayes import GaussianNB
from sklearn.linear_model import LogisticRegression
from sklearn.neural_network import MLPClassifier

tqdm.pandas()
LOGGER = logging.getLogger('pipeline')


class Pipeline(object):
    """ Class to combine the different download, preprocessing, modeling and evaluation steps. """

    collection = None
    queries = None
    queries_val = None
    queries_test = None
    qrels_val = None
    qrels_test = None
    features = pd.DataFrame()

    def __init__(self, collection: str = None, queries: str = None, queries_val: str = None, queries_test: str = None,
                 features: str = None, qrels_val: str = None, qrels_test: str = None):
        if qrels_val is not None:
            self.qrels_val = pd.read_pickle(qrels_val)
        if qrels_test is not None:
            self.qrels_test = pd.read_pickle(qrels_test)
        if collection is not None:
            self.collection = pd.read_pickle(collection)
        if queries is not None:
            self.queries = pd.read_pickle(queries)
        if queries_val is not None:
            self.queries_val = pd.read_pickle(queries_val)
        if queries_test is not None:
            self.queries_test = pd.read_pickle(queries_test)
        if features is not None:
            self.features = pd.read_pickle(features)



    def setup(self, datasets: list = None, path: str = 'data/TREC_Passage', load = False):
        if datasets is None:
            datasets = ['collection.tsv', 'queries.train.tsv', 'msmarco-test2019-queries.tsv', '2019qrels-pass.txt',
                        '2020qrels-pass.txt', 'qidpidtriples.train.full.2.tsv', 'msmarco-test2020-queries.tsv']

<<<<<<< HEAD
        download_dataset(datasets)

        if '2019qrels-pass.txt' or '2019qrels-pass.txt' in datasets:
            self.qrels_val, self.qrels_test = import_qrels(path, 20)
        if 'msmarco-test2019-queries.tsv' or 'msmarco-test2020-queries.tsv' in datasets:
            self.queries_val, self.queries_test = import_val_test_queries(path, list(self.qrels_val['qID']),
                                                                          list(self.qrels_test['qID']))
        if 'qidpidtriples.train.full.2.tsv' in datasets:
            self.features = import_training_set(path, 200)
        if 'queries.train.tsv' in datasets:
            self.queries = import_queries(path, list(self.features['qID']))
        if 'collection.tsv' in datasets:
            self.collection = import_collection(path, list(self.qrels_val['pID']), list(self.qrels_test['pID']), list(self.features['pID']), 0)

        self.queries_val = self.queries_val[self.queries_val['qID'].isin(self.qrels_val['qID'])].reset_index(drop=True)
        self.queries_test = self.queries_test[self.queries_test['qID'].isin(self.qrels_test['qID'])].reset_index(drop=True)

        return self.save()
=======
        
        if load == True:
            self.load_queries_collection_features()
            
        else:
            download_dataset(datasets)

            if 'msmarco-test2019-queries.tsv' or 'msmarco-test2020-queries.tsv' in datasets:
                self.queries_val, self.queries_test = import_val_test_queries(path, 5)
            if '2019qrels-pass.txt' or '2019qrels-pass.txt' in datasets:
                self.qrels_val, self.qrels_test = import_qrels(path, list(self.queries_val['qID']), list(self.queries_test['qID']))
            if 'qidpidtriples.train.full.2.tsv' in datasets:
                self.features = import_training_set(path, 200)
            if 'queries.train.tsv' in datasets:
                self.queries = import_queries(path, list(self.features['qID']))
            if 'collection.tsv' in datasets:
                self.collection = import_collection(path, list(self.qrels_val['pID']), list(self.qrels_test['pID']), list(self.features['pID']), 0)
            return self.save()
>>>>>>> 946b711b

    def preprocess(self, expansion = False):
        LOGGER.info('Preprocessing collection')
        self.collection['preprocessed'] = preprocess(self.collection.Passage)
        
        LOGGER.info('Preprocessing queries')
        self.queries['preprocessed'] = preprocess(self.queries.Query, expansion)

        LOGGER.info('Preprocessing validation queries')
        self.queries_val['preprocessed'] = preprocess(self.queries_val.Query, expansion)

        LOGGER.info('Preprocessing test queries')
        self.queries_test['preprocessed'] = preprocess(self.queries_test.Query, expansion)

        return self.save()

    def create_tfidf_embeddings(self):
        assert self.collection['preprocessed'] is not None, "Preprocess the data first"
        
        tfidf, self.collection = create_tfidf_embeddings(self.collection, name='collection')
        tfidf, self.queries = create_tfidf_embeddings(self.queries, tfidf=tfidf, name='query')
        tfidf, self.queries_val = create_tfidf_embeddings(self.queries_val, tfidf=tfidf, name='query_val')
        tfidf, self.queries_test = create_tfidf_embeddings(self.queries_test, tfidf=tfidf, name='query_test')

        return self.save()

    def create_w2v_embeddings(self):
        assert self.collection['preprocessed'] is not None, "Preprocess the data first"

        w2v, self.collection = create_w2v_embeddings(self.collection, name='collection')
        w2v, self.queries = create_w2v_embeddings(self.queries, w2v=w2v, name='query')
        w2v, self.queries_val = create_w2v_embeddings(self.queries_val, w2v=w2v, name='query_val')
        w2v, self.queries_test = create_w2v_embeddings(self.queries_test, w2v=w2v, name='query_test')

        return self.save()

    def create_w2v_feature(self, path_collection: str = 'data/embeddings/w2v_collection_embeddings.pkl',
                           path_query: str = 'data/embeddings/w2v_query_embeddings.pkl'):
        self.features = create_w2v_feature(self.features, self.collection, self.queries, path_collection, path_query)

        return self.save()

    def create_bert_embeddings(self):

        bert, self.collection = create_bert_embeddings(self.collection, name='collection')
        bert, self.queries = create_bert_embeddings(self.queries, bert=bert, name='query')
        bert, self.queries_val = create_bert_embeddings(self.queries_val, bert=bert, name='query_val')
        bert, self.queries_test = create_bert_embeddings(self.queries_test, bert=bert, name='query_test')

    def create_glove_embeddings(self):
        assert self.collection['preprocessed'] is not None, "Preprocess the data first"

        glove, self.collection = create_glove_embeddings(self.collection, name='collection')
        glove, self.queries = create_glove_embeddings(self.queries, glove=glove, name='query')
        glove, self.queries_val = create_glove_embeddings(self.queries_val, glove=glove, name='query_val')
        glove, self.queries_test = create_glove_embeddings(self.queries_test, glove=glove, name='query_test')

        return self.save()

    def create_tfidf_feature(self, path_collection: str = 'data/embeddings/tfidf_collection_embeddings.pkl',
                             path_query: str = 'data/embeddings/tfidf_query_embeddings.pkl'):
        self.features = create_tfidf_feature(self.features, self.collection, self.queries, path_collection, path_query)

        return self.save()

    def create_bert_feature(self, path_collection: str = 'data/embeddings/bert_collection_embeddings.pkl',
                            path_query: str = 'data/embeddings/bert_query_embeddings.pkl'):
        self.features = create_bert_feature(self.features, self.collection, self.queries, path_collection, path_query)

        return self.save()

    def create_glove_feature(self, path_collection: str = 'data/embeddings/glove_collection_embeddings.pkl',
                             path_query: str = 'data/embeddings/glove_query_embeddings.pkl'):
        self.features = create_glove_feature(self.features, self.collection, self.queries, path_collection, path_query)

        return self.save()

    def create_jaccard_feature(self):
        self.features = create_jaccard_feature(self.features, self.collection, self.queries)

        return self.save()

    def create_sentence_features(self):
        self.features = create_sentence_features(self.features, self.collection, self.queries)

        return self.save()

    def create_interpretation_features(self):
        self.features = create_interpretation_features(self.features, self.collection, self.queries)

        return self.save()

    def create_POS_features(self):
        self.features = create_POS_features(self.features, self.collection, self.queries)

        return self.save()

    def create_BM25_features(self):
        self.features = create_BM2_feature(self.features, self.collection, self.queries)

        return self.save()

    def create_all_features(self):
        self.features = create_all(self.features, self.collection, self.queries)

        return self.save()

    def create_test_features(self):
        features_test = pd.DataFrame()
        for index, query in self.queries_test.iterrows():
            features_test = pd.concat([features_test, pd.DataFrame({
                'qID': [query['qID']] * len(self.collection),
                'pID': self.collection['pID']
            })])
        features_test = create_all(features_test, self.collection, self.queries_test)

        return features_test

    def create_val_features(self):
        features_val = pd.DataFrame()
        for index, query in self.queries_val.iterrows():
            features_val = pd.concat([features_val, pd.DataFrame({
                'qID': [query['qID']] * len(self.collection),
                'pID': self.collection['pID']
            })])
        features_val = create_all(features_val, self.collection, self.queries_val)

        return features_val

    def evaluate(self, model: str = 'nb', pca: int = 0, search_space: list = None):
<<<<<<< HEAD
        features_test = self.create_test_features()

=======
        features_test = self.create_val_features()
        
>>>>>>> 946b711b
        evaluation = Evaluation()
        if model == 'nb':
            model_to_test = GaussianNB()
        elif model == 'lr':
            model_to_test = LogisticRegression()
        else:
            model_to_test = MLPClassifier()

        if search_space is not None:
            features_validation = self.create_val_features()
            evaluation.hyperparameter_optimization(model_to_test, search_space, self.features,
                                                   features_test, features_validation,
                                                   self.qrels_test, self.qrels_val, 50, pca, 50)
        else:
            evaluation(self.features, features_test, self.qrels_test, 50, pca, model_to_test)

    def forward_selection(self, model: str = 'nb', pca: int = 0, search_space: list = None):
        features_test = self.create_test_features()
        features_val = self.create_val_features()

        evaluation = Evaluation()
        if model == 'nb':
            model_to_test = GaussianNB()
        elif model == 'lr':
            model_to_test = LogisticRegression()
        else:
            model_to_test = MLPClassifier()

        evaluation.feature_selection(model_to_test, search_space, self.features,
                                     features_test, features_val,
                                     self.qrels_test, self.qrels_val,
                                     50, pca)

    def save(self, path: str = 'data/processed'):
        check_path_exists(path)
        self.queries.to_pickle(os.path.join(path, 'queries.pkl'))
        self.collection.to_pickle(os.path.join(path, 'collection.pkl'))
        self.features.to_pickle(os.path.join(path, 'features.pkl'))
        return self

    def load_queries_collection_features(self, path: str = 'data/processed'):
        check_path_exists(path)

        if (check_file_exits(os.path.join(path, 'queries.pkl')) 
        and check_file_exits(os.path.join(path, 'features.pkl'))
        and check_file_exits(os.path.join(path, 'collection.pkl'))):
            self.queries = pd.read_pickle(os.path.join(path, 'queries.pkl'))
            self.features = pd.read_pickle(os.path.join(path, 'features.pkl'))
            self.collection = pd.read_pickle(os.path.join(path, 'collection.pkl'))





        
<|MERGE_RESOLUTION|>--- conflicted
+++ resolved
@@ -10,7 +10,6 @@
 import logging
 import os
 from src.utils.utils import check_file_exits, check_path_exists
-import time
 from src.models.training import Evaluation
 from sklearn.naive_bayes import GaussianNB
 from sklearn.linear_model import LogisticRegression
@@ -55,50 +54,34 @@
             datasets = ['collection.tsv', 'queries.train.tsv', 'msmarco-test2019-queries.tsv', '2019qrels-pass.txt',
                         '2020qrels-pass.txt', 'qidpidtriples.train.full.2.tsv', 'msmarco-test2020-queries.tsv']
 
-<<<<<<< HEAD
-        download_dataset(datasets)
-
-        if '2019qrels-pass.txt' or '2019qrels-pass.txt' in datasets:
-            self.qrels_val, self.qrels_test = import_qrels(path, 20)
-        if 'msmarco-test2019-queries.tsv' or 'msmarco-test2020-queries.tsv' in datasets:
-            self.queries_val, self.queries_test = import_val_test_queries(path, list(self.qrels_val['qID']),
-                                                                          list(self.qrels_test['qID']))
-        if 'qidpidtriples.train.full.2.tsv' in datasets:
-            self.features = import_training_set(path, 200)
-        if 'queries.train.tsv' in datasets:
-            self.queries = import_queries(path, list(self.features['qID']))
-        if 'collection.tsv' in datasets:
-            self.collection = import_collection(path, list(self.qrels_val['pID']), list(self.qrels_test['pID']), list(self.features['pID']), 0)
-
-        self.queries_val = self.queries_val[self.queries_val['qID'].isin(self.qrels_val['qID'])].reset_index(drop=True)
-        self.queries_test = self.queries_test[self.queries_test['qID'].isin(self.qrels_test['qID'])].reset_index(drop=True)
-
-        return self.save()
-=======
-        
+
         if load == True:
             self.load_queries_collection_features()
-            
+
         else:
             download_dataset(datasets)
 
+            if '2019qrels-pass.txt' or '2019qrels-pass.txt' in datasets:
+                self.qrels_val, self.qrels_test = import_qrels(path, 20)
             if 'msmarco-test2019-queries.tsv' or 'msmarco-test2020-queries.tsv' in datasets:
-                self.queries_val, self.queries_test = import_val_test_queries(path, 5)
-            if '2019qrels-pass.txt' or '2019qrels-pass.txt' in datasets:
-                self.qrels_val, self.qrels_test = import_qrels(path, list(self.queries_val['qID']), list(self.queries_test['qID']))
+                self.queries_val, self.queries_test = import_val_test_queries(path, list(self.qrels_val['qID']),
+                                                                              list(self.qrels_test['qID']))
             if 'qidpidtriples.train.full.2.tsv' in datasets:
                 self.features = import_training_set(path, 200)
             if 'queries.train.tsv' in datasets:
                 self.queries = import_queries(path, list(self.features['qID']))
             if 'collection.tsv' in datasets:
                 self.collection = import_collection(path, list(self.qrels_val['pID']), list(self.qrels_test['pID']), list(self.features['pID']), 0)
+
+            self.queries_val = self.queries_val[self.queries_val['qID'].isin(self.qrels_val['qID'])].reset_index(drop=True)
+            self.queries_test = self.queries_test[self.queries_test['qID'].isin(self.qrels_test['qID'])].reset_index(drop=True)
+
             return self.save()
->>>>>>> 946b711b
 
     def preprocess(self, expansion = False):
         LOGGER.info('Preprocessing collection')
         self.collection['preprocessed'] = preprocess(self.collection.Passage)
-        
+
         LOGGER.info('Preprocessing queries')
         self.queries['preprocessed'] = preprocess(self.queries.Query, expansion)
 
@@ -112,7 +95,7 @@
 
     def create_tfidf_embeddings(self):
         assert self.collection['preprocessed'] is not None, "Preprocess the data first"
-        
+
         tfidf, self.collection = create_tfidf_embeddings(self.collection, name='collection')
         tfidf, self.queries = create_tfidf_embeddings(self.queries, tfidf=tfidf, name='query')
         tfidf, self.queries_val = create_tfidf_embeddings(self.queries_val, tfidf=tfidf, name='query_val')
@@ -224,13 +207,8 @@
         return features_val
 
     def evaluate(self, model: str = 'nb', pca: int = 0, search_space: list = None):
-<<<<<<< HEAD
         features_test = self.create_test_features()
 
-=======
-        features_test = self.create_val_features()
-        
->>>>>>> 946b711b
         evaluation = Evaluation()
         if model == 'nb':
             model_to_test = GaussianNB()
@@ -274,7 +252,7 @@
     def load_queries_collection_features(self, path: str = 'data/processed'):
         check_path_exists(path)
 
-        if (check_file_exits(os.path.join(path, 'queries.pkl')) 
+        if (check_file_exits(os.path.join(path, 'queries.pkl'))
         and check_file_exits(os.path.join(path, 'features.pkl'))
         and check_file_exits(os.path.join(path, 'collection.pkl'))):
             self.queries = pd.read_pickle(os.path.join(path, 'queries.pkl'))
@@ -285,4 +263,4 @@
 
 
 
-        
+
