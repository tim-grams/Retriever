import pandas as pd
import numpy as np
from tqdm import tqdm
import logging
from src.embeddings.bert import Bert
from src.embeddings.tfidf import TFIDF
from src.embeddings.glove import Glove
from src.embeddings.word2vec import word2vec
from src.features.features import cosine_similarity_score, euclidean_distance_score, manhattan_distance_score, jaccard, \
    words, relative_difference, characters, difference, subjectivity, polarisation, POS
from src.utils.utils import load
from src.features.bm25 import BM25

tqdm.pandas()
LOGGER = logging.getLogger('generator')


def create_all(features: pd.DataFrame, collection: pd.DataFrame, queries: pd.DataFrame, tfidf=None, glove=None):
    tfidf, _ = create_tfidf_embeddings(collection, tfidf=tfidf, name='collection')
    create_tfidf_embeddings(queries, tfidf=tfidf, name='query')
    glove, _ = create_glove_embeddings(collection, glove=None, name='collection')
    create_glove_embeddings(queries, glove=glove, name='query')
    bert, _ = create_bert_embeddings(collection, bert=None, name='collection')
    create_bert_embeddings(queries, bert=bert, name='query')
    w2v, _ = create_w2v_embeddings(collection, w2v=None, name='collection')
    create_w2v_embeddings(queries, w2v=w2v, name='query')
    features = create_tfidf_feature(features, collection, queries)
    features = create_glove_feature(features, collection, queries)
    features = create_jaccard_feature(features, collection, queries)
    features = create_sentence_features(features, collection, queries)
    features = create_interpretation_features(features, collection, queries)
    features = create_BM2_feature(features, collection, queries)
    return create_POS_features(features, collection, queries)



def create_tfidf_embeddings(data: pd.DataFrame, tfidf=None, name: str = ''):
    if tfidf is None:
        tfidf = TFIDF()
        tfidf.fit(
            data['preprocessed']
        )
    data['tfidf'] = tfidf.transform(
        data['preprocessed'],
        f"data/embeddings/tfidf_{name}_embeddings.pkl")

    return tfidf, data


def create_glove_embeddings(data: pd.DataFrame, glove=None, name: str = ''):
    if glove is None:
        glove = Glove()

    data['glove'] = glove.transform(
        data['preprocessed'],
        f"data/embeddings/glove_{name}_embeddings.pkl")

    return glove, data


def create_bert_embeddings(data: pd.DataFrame, bert=None, name: str = ''):
    if bert is None:
        bert = Bert()

    column_name = ""
    if name == "collection":
        column_name = "Passage"
    if name == "query" or name == "query_test":
        column_name = "Query"

    data['bert'] = bert.transform(
        data[column_name],
        f"data/embeddings/bert_{name}_embeddings.pkl")

    return bert, data



def create_w2v_embeddings(data: pd.DataFrame, w2v=None, name: str = ''):
    if w2v is None:
        w2v = word2vec(100,1)

    data['w2v'] = w2v.transform(data['preprocessed'],
        f"data/embeddings/w2v_{name}_embeddings.pkl")

    return w2v, data

def create_tfidf_feature(features: pd.DataFrame, collection: pd.DataFrame, queries: pd.DataFrame,
                         path_collection: str = 'data/embeddings/tfidf_collection_embeddings.pkl',
                         path_query: str = 'data/embeddings/tfidf_query_embeddings.pkl'):
    embeddings = load(path_collection)
    embeddings_queries = load(path_query)

    features['tfidf_cosine'] = features.progress_apply(lambda qrel:
                                                       cosine_similarity_score(embeddings_queries[
                                                                                   queries[
                                                                                       queries[
                                                                                           'qID'] == qrel.qID].index],
                                                                               embeddings[collection[
                                                                                   collection[
                                                                                       'pID'] == qrel.pID].index]),
                                                       axis=1)
    features['tfidf_euclidean'] = features.progress_apply(lambda qrel:
                                                          euclidean_distance_score(embeddings_queries[
                                                                                       queries[
                                                                                           queries[
                                                                                               'qID'] == qrel.qID].index],
                                                                                   embeddings[
                                                                                       collection[
                                                                                           collection[
                                                                                               'pID'] == qrel.pID].index]),
                                                          axis=1)
    features['tfidf_manhattan'] = features.progress_apply(lambda qrel:
                                                          manhattan_distance_score(embeddings_queries[
                                                                                       queries[
                                                                                           queries[
                                                                                               'qID'] == qrel.qID].index],
                                                                                   embeddings[
                                                                                       collection[
                                                                                           collection[
                                                                                               'pID'] == qrel.pID].index]),
                                                          axis=1)

    return features


def create_glove_feature(features: pd.DataFrame, collection: pd.DataFrame, queries: pd.DataFrame,
                         path_collection: str = 'data/embeddings/glove_collection_embeddings.pkl',
                         path_query: str = 'data/embeddings/glove_query_embeddings.pkl'):
    embeddings = np.array(load(path_collection))
    embeddings_queries = np.array(load(path_query))

    features['glove_cosine'] = features.progress_apply(lambda qrel:
                                                       cosine_similarity_score(embeddings_queries[
                                                                                   queries[
                                                                                       queries[
                                                                                           'qID'] == qrel.qID].index],
                                                                               embeddings[
                                                                                   collection[
                                                                                       collection[
                                                                                           'pID'] == qrel.pID].index]),
                                                       axis=1)
    features['glove_euclidean'] = features.progress_apply(lambda qrel:
                                                          euclidean_distance_score(embeddings_queries[
                                                                                       queries[
                                                                                           queries[
                                                                                               'qID'] == qrel.qID].index],
                                                                                   embeddings[
                                                                                       collection[
                                                                                           collection[
                                                                                               'pID'] == qrel.pID].index]),
                                                          axis=1)
    features['glove_manhattan'] = features.progress_apply(lambda qrel:
<<<<<<< HEAD
                                                          manhattan_distance_score(embeddings_queries[
                                                                                       queries[
                                                                                           queries[
                                                                                               'qID'] == qrel.qID].index],
                                                                                   embeddings[
                                                                                       collection[
                                                                                           collection[
                                                                                               'pID'] == qrel.pID].index]),
                                                          axis=1)
=======
                                                            manhattan_distance_score(embeddings_queries[
                                                                                            queries[
                                                                                                queries[
                                                                                                    'qID'] == qrel.qID].index],
                                                                                        embeddings[
                                                                                            collection[
                                                                                                collection[
                                                                                                    'pID'] == qrel.pID].index]),
                                                            axis=1)
>>>>>>> 698abcc8

    return features


def create_bert_feature(features: pd.DataFrame, collection: pd.DataFrame, queries: pd.DataFrame,
                        path_collection: str = 'data/embeddings/bert_collection_embeddings.pkl',
                        path_query: str = 'data/embeddings/bert_query_embeddings.pkl'):
    embeddings = np.array(load(path_collection))

    embeddings_queries = np.array(load(path_query))

    features['bert_cosine'] = features.progress_apply(lambda qrel:
                                                      cosine_similarity_score(embeddings_queries[
                                                                                  queries[
                                                                                      queries[
                                                                                          'qID'] == qrel.qID].index],
                                                                              embeddings[
                                                                                  collection[
                                                                                      collection[
                                                                                          'pID'] == qrel.pID].index]),
                                                      axis=1)
    features['bert_euclidean'] = features.progress_apply(lambda qrel:
                                                         euclidean_distance_score(embeddings_queries[
                                                                                      queries[
                                                                                          queries[
                                                                                              'qID'] == qrel.qID].index],
                                                                                  embeddings[
                                                                                      collection[
                                                                                          collection[
                                                                                              'pID'] == qrel.pID].index]),
                                                         axis=1)
    features['bert_manhattan'] = features.progress_apply(lambda qrel:
<<<<<<< HEAD
                                                         manhattan_distance_score(embeddings_queries[
                                                                                      queries[
                                                                                          queries[
                                                                                              'qID'] == qrel.qID].index],
                                                                                  embeddings[
                                                                                      collection[
                                                                                          collection[
                                                                                              'pID'] == qrel.pID].index]),
                                                         axis=1)
=======
                                                            manhattan_distance_score(embeddings_queries[
                                                                                            queries[
                                                                                                queries[
                                                                                                    'qID'] == qrel.qID].index],
                                                                                        embeddings[
                                                                                            collection[
                                                                                                collection[
                                                                                                    'pID'] == qrel.pID].index]),
                                                            axis=1)

    return features



def create_w2v_feature(features: pd.DataFrame, collection: pd.DataFrame, queries: pd.DataFrame,
                         path_collection: str = 'data/embeddings/w2v_collection_embeddings.pkl',
                         path_query: str = 'data/embeddings/w2v_query_embeddings.pkl'):
    embeddings = np.array(load(path_collection))
    embeddings_queries = np.array(load(path_query))

    features['w2v_cosine'] = features.progress_apply(lambda qrel:
                                                       cosine_similarity_score(embeddings_queries[
                                                                                   queries[
                                                                                       queries[
                                                                                           'qID'] == qrel.qID].index],
                                                                               embeddings[collection[
                                                                                   collection[
                                                                                       'pID'] == qrel.pID].index]),
                                                       axis=1)
    features['w2v_euclidean'] = features.progress_apply(lambda qrel:
                                                          euclidean_distance_score(embeddings_queries[
                                                                                       queries[
                                                                                           queries[
                                                                                               'qID'] == qrel.qID].index],
                                                                                   embeddings[
                                                                                       collection[
                                                                                           collection[
                                                                                               'pID'] == qrel.pID].index]),
                                                          axis=1)
    features['w2v_manhattan'] = features.progress_apply(lambda qrel:
                                                          manhattan_distance_score(embeddings_queries[
                                                                                       queries[
                                                                                           queries[
                                                                                               'qID'] == qrel.qID].index],
                                                                                   embeddings[
                                                                                       collection[
                                                                                           collection[
                                                                                               'pID'] == qrel.pID].index]),
                                                          axis=1)
>>>>>>> 698abcc8

    return features


<<<<<<< HEAD
=======

>>>>>>> 698abcc8
def create_jaccard_feature(features: pd.DataFrame, collection: pd.DataFrame, queries: pd.DataFrame):
    features['jaccard'] = features.progress_apply(
        lambda qrel: jaccard(collection[collection['pID'] == qrel['pID']]['preprocessed'].iloc[0],
                             queries[queries['qID'] == qrel['qID']]['preprocessed'].iloc[0]),
        axis=1)

    return features


def create_sentence_features(features: pd.DataFrame, collection: pd.DataFrame, queries: pd.DataFrame):
    features['words_doc'] = features.progress_apply(
        lambda qrel: words(collection[collection['pID'] == qrel['pID']]['Passage'].iloc[0]),
        axis=1)
    features['words_query'] = features.progress_apply(
        lambda qrel: words(queries[queries['qID'] == qrel['qID']]['Query'].iloc[0]),
        axis=1)
    features['words_difference'] = features.progress_apply(
        lambda qrel: difference(qrel['words_doc'], qrel['words_query']),
        axis=1)
    features['words_rel_difference'] = features.progress_apply(
        lambda qrel: relative_difference(qrel['words_doc'], qrel['words_query']),
        axis=1)

    features['char_doc'] = features.progress_apply(
        lambda qrel: characters(collection[collection['pID'] == qrel['pID']]['Passage'].iloc[0]),
        axis=1)
    features['char_query'] = features.progress_apply(
        lambda qrel: characters(queries[queries['qID'] == qrel['qID']]['Query'].iloc[0]),
        axis=1)
    features['char_difference'] = features.progress_apply(
        lambda qrel: difference(qrel['char_doc'], qrel['char_query']),
        axis=1)
    features['char_rel_difference'] = features.progress_apply(
        lambda qrel: relative_difference(qrel['char_doc'], qrel['char_query']),
        axis=1)

    return features


def create_interpretation_features(features: pd.DataFrame, collection: pd.DataFrame, queries: pd.DataFrame):
    features['subjectivity_doc'] = features.progress_apply(
        lambda qrel: subjectivity(collection[collection['pID'] == qrel['pID']]['Passage'].iloc[0]),
        axis=1)
    features['polarity_doc'] = features.progress_apply(
        lambda qrel: polarisation(collection[collection['pID'] == qrel['pID']]['Passage'].iloc[0]),
        axis=1)

    features['subjectivity_query'] = features.progress_apply(
        lambda qrel: subjectivity(queries[queries['qID'] == qrel['qID']]['Query'].iloc[0]),
        axis=1)
    features['polarity_query'] = features.progress_apply(
        lambda qrel: polarisation(queries[queries['qID'] == qrel['qID']]['Query'].iloc[0]),
        axis=1)

    return features


def create_POS_features(features: pd.DataFrame, collection: pd.DataFrame, queries: pd.DataFrame):
    pos = features.progress_apply(
        lambda qrel: POS(collection[collection['pID'] == qrel['pID']]['Passage'].iloc[0]),
        axis=1)
    features['doc_nouns'] = [tag[0] for tag in pos]
    features['doc_adjectives'] = [tag[1] for tag in pos]
    features['doc_verbs'] = [tag[2] for tag in pos]

    pos = features.progress_apply(
        lambda qrel: POS(queries[queries['qID'] == qrel['qID']]['Query'].iloc[0]),
        axis=1)
    features['query_nouns'] = [tag[0] for tag in pos]
    features['query_adjectives'] = [tag[1] for tag in pos]
    features['query_verbs'] = [tag[2] for tag in pos]

    return features


def create_BM2_feature(features: pd.DataFrame, collection: pd.DataFrame, queries: pd.DataFrame):
    bm25 = BM25().fit(collection['preprocessed'])
    features['bm25'] = features.progress_apply(
        lambda qrel: bm25.predict_proba(queries[queries['qID'] == qrel['qID']]['preprocessed'].iloc[0],
                                        collection[collection['pID'] == qrel['pID']]['preprocessed'].iloc[0]),
        axis=1)

    return features<|MERGE_RESOLUTION|>--- conflicted
+++ resolved
@@ -1,7 +1,7 @@
 import pandas as pd
-import numpy as np
 from tqdm import tqdm
 import logging
+import numpy as np
 from src.embeddings.bert import Bert
 from src.embeddings.tfidf import TFIDF
 from src.embeddings.glove import Glove
@@ -18,12 +18,13 @@
 def create_all(features: pd.DataFrame, collection: pd.DataFrame, queries: pd.DataFrame, tfidf=None, glove=None):
     tfidf, _ = create_tfidf_embeddings(collection, tfidf=tfidf, name='collection')
     create_tfidf_embeddings(queries, tfidf=tfidf, name='query')
-    glove, _ = create_glove_embeddings(collection, glove=None, name='collection')
+    glove, _ = create_glove_embeddings(collection, glove=glove, name='collection')
     create_glove_embeddings(queries, glove=glove, name='query')
     bert, _ = create_bert_embeddings(collection, bert=None, name='collection')
     create_bert_embeddings(queries, bert=bert, name='query')
     w2v, _ = create_w2v_embeddings(collection, w2v=None, name='collection')
     create_w2v_embeddings(queries, w2v=w2v, name='query')
+    features = create_w2v_feature(features, collection, queries)
     features = create_tfidf_feature(features, collection, queries)
     features = create_glove_feature(features, collection, queries)
     features = create_jaccard_feature(features, collection, queries)
@@ -31,7 +32,6 @@
     features = create_interpretation_features(features, collection, queries)
     features = create_BM2_feature(features, collection, queries)
     return create_POS_features(features, collection, queries)
-
 
 
 def create_tfidf_embeddings(data: pd.DataFrame, tfidf=None, name: str = ''):
@@ -75,15 +75,54 @@
     return bert, data
 
 
-
 def create_w2v_embeddings(data: pd.DataFrame, w2v=None, name: str = ''):
     if w2v is None:
-        w2v = word2vec(100,1)
+        w2v = word2vec(100, 1)
 
     data['w2v'] = w2v.transform(data['preprocessed'],
-        f"data/embeddings/w2v_{name}_embeddings.pkl")
+                                f"data/embeddings/w2v_{name}_embeddings.pkl")
 
     return w2v, data
+
+
+def create_w2v_feature(features: pd.DataFrame, collection: pd.DataFrame, queries: pd.DataFrame,
+                       path_collection: str = 'data/embeddings/w2v_collection_embeddings.pkl',
+                       path_query: str = 'data/embeddings/w2v_query_embeddings.pkl'):
+    embeddings = np.array(load(path_collection))
+    embeddings_queries = np.array(load(path_query))
+
+    features['w2v_cosine'] = features.progress_apply(lambda qrel:
+                                                     cosine_similarity_score(embeddings_queries[
+                                                                                 queries[
+                                                                                     queries[
+                                                                                         'qID'] == qrel.qID].index],
+                                                                             embeddings[collection[
+                                                                                 collection[
+                                                                                     'pID'] == qrel.pID].index]),
+                                                     axis=1)
+    features['w2v_euclidean'] = features.progress_apply(lambda qrel:
+                                                        euclidean_distance_score(embeddings_queries[
+                                                                                     queries[
+                                                                                         queries[
+                                                                                             'qID'] == qrel.qID].index],
+                                                                                 embeddings[
+                                                                                     collection[
+                                                                                         collection[
+                                                                                             'pID'] == qrel.pID].index]),
+                                                        axis=1)
+    features['w2v_manhattan'] = features.progress_apply(lambda qrel:
+                                                        manhattan_distance_score(embeddings_queries[
+                                                                                     queries[
+                                                                                         queries[
+                                                                                             'qID'] == qrel.qID].index],
+                                                                                 embeddings[
+                                                                                     collection[
+                                                                                         collection[
+                                                                                             'pID'] == qrel.pID].index]),
+                                                        axis=1)
+
+    return features
+
 
 def create_tfidf_feature(features: pd.DataFrame, collection: pd.DataFrame, queries: pd.DataFrame,
                          path_collection: str = 'data/embeddings/tfidf_collection_embeddings.pkl',
@@ -151,7 +190,6 @@
                                                                                                'pID'] == qrel.pID].index]),
                                                           axis=1)
     features['glove_manhattan'] = features.progress_apply(lambda qrel:
-<<<<<<< HEAD
                                                           manhattan_distance_score(embeddings_queries[
                                                                                        queries[
                                                                                            queries[
@@ -161,17 +199,6 @@
                                                                                            collection[
                                                                                                'pID'] == qrel.pID].index]),
                                                           axis=1)
-=======
-                                                            manhattan_distance_score(embeddings_queries[
-                                                                                            queries[
-                                                                                                queries[
-                                                                                                    'qID'] == qrel.qID].index],
-                                                                                        embeddings[
-                                                                                            collection[
-                                                                                                collection[
-                                                                                                    'pID'] == qrel.pID].index]),
-                                                            axis=1)
->>>>>>> 698abcc8
 
     return features
 
@@ -204,7 +231,6 @@
                                                                                               'pID'] == qrel.pID].index]),
                                                          axis=1)
     features['bert_manhattan'] = features.progress_apply(lambda qrel:
-<<<<<<< HEAD
                                                          manhattan_distance_score(embeddings_queries[
                                                                                       queries[
                                                                                           queries[
@@ -214,65 +240,10 @@
                                                                                           collection[
                                                                                               'pID'] == qrel.pID].index]),
                                                          axis=1)
-=======
-                                                            manhattan_distance_score(embeddings_queries[
-                                                                                            queries[
-                                                                                                queries[
-                                                                                                    'qID'] == qrel.qID].index],
-                                                                                        embeddings[
-                                                                                            collection[
-                                                                                                collection[
-                                                                                                    'pID'] == qrel.pID].index]),
-                                                            axis=1)
-
-    return features
-
-
-
-def create_w2v_feature(features: pd.DataFrame, collection: pd.DataFrame, queries: pd.DataFrame,
-                         path_collection: str = 'data/embeddings/w2v_collection_embeddings.pkl',
-                         path_query: str = 'data/embeddings/w2v_query_embeddings.pkl'):
-    embeddings = np.array(load(path_collection))
-    embeddings_queries = np.array(load(path_query))
-
-    features['w2v_cosine'] = features.progress_apply(lambda qrel:
-                                                       cosine_similarity_score(embeddings_queries[
-                                                                                   queries[
-                                                                                       queries[
-                                                                                           'qID'] == qrel.qID].index],
-                                                                               embeddings[collection[
-                                                                                   collection[
-                                                                                       'pID'] == qrel.pID].index]),
-                                                       axis=1)
-    features['w2v_euclidean'] = features.progress_apply(lambda qrel:
-                                                          euclidean_distance_score(embeddings_queries[
-                                                                                       queries[
-                                                                                           queries[
-                                                                                               'qID'] == qrel.qID].index],
-                                                                                   embeddings[
-                                                                                       collection[
-                                                                                           collection[
-                                                                                               'pID'] == qrel.pID].index]),
-                                                          axis=1)
-    features['w2v_manhattan'] = features.progress_apply(lambda qrel:
-                                                          manhattan_distance_score(embeddings_queries[
-                                                                                       queries[
-                                                                                           queries[
-                                                                                               'qID'] == qrel.qID].index],
-                                                                                   embeddings[
-                                                                                       collection[
-                                                                                           collection[
-                                                                                               'pID'] == qrel.pID].index]),
-                                                          axis=1)
->>>>>>> 698abcc8
-
-    return features
-
-
-<<<<<<< HEAD
-=======
-
->>>>>>> 698abcc8
+
+    return features
+
+
 def create_jaccard_feature(features: pd.DataFrame, collection: pd.DataFrame, queries: pd.DataFrame):
     features['jaccard'] = features.progress_apply(
         lambda qrel: jaccard(collection[collection['pID'] == qrel['pID']]['preprocessed'].iloc[0],
